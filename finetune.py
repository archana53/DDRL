--- conflicted
+++ resolved
@@ -1,33 +1,12 @@
 import argparse
-<<<<<<< HEAD
-import pytorch_lightning as pl
-from modules.ldms import UnconditionalDiffusionModel, UnconditionalDiffusionModelConfig
-from pytorch_lightning.callbacks import ModelCheckpoint
-import torch
-from modules.data.datasets import (
-    CelebAHQMaskDataset,
-    DepthDataset,
-    KeyPointDataset,
-    DatasetWithFeatures,
-)
-from modules.feature_loader import FeatureLoader
-from modules.decoders import ConvHead, MLPHead, PixelwiseMLPHead, KeyPointHead
-from modules.trainer import PLModelTrainer
-=======
 import os
->>>>>>> 8414b947
 from pathlib import Path
 
 import numpy as np
-<<<<<<< HEAD
-import torch.utils.data as data
-import os
-=======
 import pytorch_lightning as pl
 import torch
 import torch.utils.data as data
 from pytorch_lightning.callbacks import ModelCheckpoint
->>>>>>> 8414b947
 
 from modules.data.datasets import (
     CelebAHQMaskDataset,
@@ -55,13 +34,8 @@
     },
     "Facial_Segmentation": {
         "dataloader": CelebAHQMaskDataset,
-<<<<<<< HEAD
-        "head": None,
-        "criterion": None,
-=======
         "head": PixelwiseMLPHead,
         "criterion": torch.nn.CrossEntropyLoss,
->>>>>>> 8414b947
         "out_channels": 19,  # 19 classes
     },
 }
@@ -84,7 +58,6 @@
         "-d",
         action="store_true",
         help="Use Diffusion Backbone to extract features",
-<<<<<<< HEAD
     )
     extraction_method_specifc_group.add_argument(
         "--use_feature_loader",
@@ -92,15 +65,6 @@
         action="store_true",
         help="Use Feature Loader to load features",
     )
-=======
-    )
-    extraction_method_specifc_group.add_argument(
-        "--use_feature_loader",
-        "-l",
-        action="store_true",
-        help="Use Feature Loader to load features",
-    )
->>>>>>> 8414b947
 
     # Diffusion Parameters
     feature_extraction_group.add_argument(
@@ -277,14 +241,10 @@
     feature_size = None
 
     # Setup experiment name
-<<<<<<< HEAD
-    experiment_name = f"{args.name}_timestep={args.time_step}_scales={args.scales}_scaledir={args.scale_direction}_lr={args.lr}_batchsize={args.batch_size}"
-=======
     experiment_name = (
         f"{args.name}_timestep={args.time_step}_scales={args.scales}_"
         f"scaledir={args.scale_direction}_lr={args.lr}_batchsize={args.batch_size}"
     )
->>>>>>> 8414b947
 
     if args.use_diffusion:
         model = setup_diffusion_model(args, device)
@@ -312,11 +272,7 @@
 
     task_head = task_config["head"](
         in_channels=in_features, out_channels=out_features
-<<<<<<< HEAD
-    )  # .to(device)
-=======
-    ) 
->>>>>>> 8414b947
+    )
     task_criterion = task_config["criterion"]()
     all_trainable_params += list(task_head.parameters())
     optimizer = torch.optim.Adam(all_trainable_params, lr=args.lr)
