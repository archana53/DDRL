import argparse
<<<<<<< HEAD
import pytorch_lightning as pl
from pytorch_lightning.callbacks import ModelCheckpoint
from modules.ldms import UnconditionalDiffusionModel, UnconditionalDiffusionModelConfig
import torch
from modules.data.datasets import (
    CelebAHQMaskDataset,
    DepthDataset,
    KeyPointDataset,
    DatasetWithFeatures,
)
from modules.feature_loader import FeatureLoader
from modules.decoders import ConvHead, MLPHead, PixelwiseMLPHead
from modules.trainer import PLModelTrainer
=======
import os
>>>>>>> 8414b947
from pathlib import Path

import numpy as np
<<<<<<< HEAD
import torch.utils.data as data
import os
=======
import pytorch_lightning as pl
import torch
import torch.utils.data as data
from pytorch_lightning.callbacks import ModelCheckpoint

from modules.data.datasets import (
    CelebAHQMaskDataset,
    DatasetWithFeatures,
    DepthDataset,
    KeyPointDataset,
)
from modules.decoders import PixelwiseMLPHead
from modules.feature_loader import FeatureLoader
from modules.ldms import UnconditionalDiffusionModel, UnconditionalDiffusionModelConfig
from modules.trainer import PLModelTrainer
>>>>>>> 8414b947

TASK_CONFIG = {
    "Depth_Estimation": {
        "dataloader": DepthDataset,
        "head": PixelwiseMLPHead,
        "criterion": torch.nn.MSELoss,
        "out_channels": 1,
    },
    "Facial_Keypoint_Detection": {
        "dataloader": KeyPointDataset,
        "head": None,
        "criterion": None,
    },
    "Facial_Segmentation": {
        "dataloader": CelebAHQMaskDataset,
<<<<<<< HEAD
        "head": None,
        "criterion": None,
=======
        "head": PixelwiseMLPHead,
        "criterion": torch.nn.CrossEntropyLoss,
>>>>>>> 8414b947
        "out_channels": 19,  # 19 classes
    },
}


def parse_args():
    parser = argparse.ArgumentParser(
        description="Finetune pre-trained diffusion features on a downstream task"
    )

    # Feature extraction Parameters
    feature_extraction_group = parser.add_argument_group("Feature Extraction Arguments")

    # Diffusion or Feature Loader in a mutually exclusive group
    extraction_method_specifc_group = (
        feature_extraction_group.add_mutually_exclusive_group()
    )
    extraction_method_specifc_group.add_argument(
        "--use_diffusion",
        "-d",
        action="store_true",
        help="Use Diffusion Backbone to extract features",
    )
    extraction_method_specifc_group.add_argument(
        "--use_feature_loader",
        "-l",
        action="store_true",
        help="Use Feature Loader to load features",
    )

    # Diffusion Parameters
    feature_extraction_group.add_argument(
        "--conditional",
        "-c",
        action="store_true",
        help="Conditional/Unconditional Diffusion",
    )
    feature_extraction_group.add_argument(
        "--model_path", type=str, help="Path to model"
    )

    # Feature Loader Parameters
    feature_extraction_group.add_argument(
        "--feature_store_path", type=str, help="Path to h5 file containing features"
    )

    # General feature extraction parameters
    feature_extraction_group.add_argument(
        "--img_res", type=int, default=256, help="Image resolution"
    )
    feature_extraction_group.add_argument(
        "--scale_direction",
        type=str,
        nargs="+",
        default=["up", "down"],
        help="Input one of the following options: up, down, both",
    )
    feature_extraction_group.add_argument(
        "--scales",
        type=int,
        nargs="+",
        default=[0, 1, 2, 3],
        help="Input one of the following options: all, 0, 1, 2,3",
    )
    feature_extraction_group.add_argument(
        "--time_step",
        type=int,
        default=100,
        help="Features extracted from which time step",
    )

    # Downstream Task parameters
    task_group = parser.add_argument_group("task_args")
    task_group.add_argument(
        "--name",
        type=str,
        default="Depth_Estimation",
        help="Name of the downstream task",
    )
    task_group.add_argument(
        "--root_path",
        type=str,
        default="/coc/flash5/schermala3/Datasets/BIWIKinectHeads/preprocessed",
        help="Path to task",
    )

    # Training Parameters
    training_group = parser.add_argument_group("train_args")
    training_group.add_argument(
        "--create_dataset_splits", action="store_true", help="Create dataset splits"
    )
    training_group.add_argument(
        "--full_finetuning",
        "-f",
        action="store_true",
        help="If true, finetune diffusion model as well",
    )
    training_group.add_argument(
        "--lora_rank", type=int, default=4, help="Rank of LoRA layer"
    )
    training_group.add_argument(
        "--optimizer", type=str, default="Adam", help="Optimizer to use"
    )
    training_group.add_argument("--lr", type=float, default=1e-3, help="Learning rate")
    training_group.add_argument(
        "--batch_size", type=int, default=16, help="Batch size for training"
    )
    training_group.add_argument(
        "--precision", type=str, default="32-true", help="Precision for training"
    )
    training_group.add_argument(
        "--max_steps", type=int, default=30000, help="Number of steps to train for"
    )
    training_group.add_argument(
        "--gpus", type=int, default=1, help="Number of GPUs to use"
    )
    training_group.add_argument(
        "--num_workers", type=int, default=4, help="Number of workers for dataloader"
    )

    args = parser.parse_args()
    return args


def setup_diffusion_model(args, device):
    if args.conditional:
        raise ValueError("Conditional Diffusion Models not supported yet")
    else:
        model_config = UnconditionalDiffusionModelConfig()
        model = UnconditionalDiffusionModel(model_config)

    model.set_feature_scales_and_direction(args.scales, args.scale_direction)
    return model


def setup_feature_loader(args):
    if args.feature_store_path is None:
        raise ValueError("Feature Loader path not specified")

    feature_loader = FeatureLoader(
        h5_file=Path(args.feature_store_path),
        scales=args.scales,
        scale_directions=args.scale_direction,
        timestep=args.time_step,
        resolution=(args.img_res, args.img_res),
    )
    return feature_loader


def setup_dataloaders(dataset_cls, args, feature_loader=None):
    task_dataset = dataset_cls(
        root=Path(args.root_path), mode="val", size=(args.img_res, args.img_res)
    )

    # create dataset splits optionally
    # TODO: check if any dataset has splits already
    task_train_dataset = task_dataset
    task_val_dataset, task_test_dataset = None, None
    if args.create_dataset_splits:
        task_train_dataset, task_val_dataset, task_test_dataset = data.random_split(
            task_dataset,
            [0.8, 0.2 * 0.33, 0.2 * 0.67],
            generator=torch.Generator().manual_seed(42),
        )
    datasets = [task_train_dataset, task_val_dataset, task_test_dataset]

    # create a DatasetWithFeatures object if using feature loader
    if feature_loader is not None:
        datasets = [
            DatasetWithFeatures(dataset, feature_loader)
            if dataset is not None
            else None
            for dataset in datasets
        ]

    # create dataloaders
    dataloaders = [
        data.DataLoader(
            dataset,
            batch_size=args.batch_size,
            shuffle=True,
            num_workers=args.num_workers,
            pin_memory=True,
            prefetch_factor=2,
        )
        if dataset is not None
        else None
        for dataset in datasets
    ]

    return dataloaders


if __name__ == "__main__":
    args = parse_args()

<<<<<<< HEAD
    # Setup experiment name
    experiment_name = f"{args.name}_timestep={args.time_step}_scales={args.scales}_scaledir={args.scale_direction}_lr={args.lr}_batchsize={args.batch_size}"

=======
>>>>>>> 8414b947
    device = "cpu"  # TODO CHANGE BACK TO DEVICE

    # Set up feature extraction method
    model = None
    feature_loader = None
    all_trainable_params = []
    feature_size = None

<<<<<<< HEAD
=======
    # Setup experiment name
    experiment_name = (
        f"{args.name}_timestep={args.time_step}_scales={args.scales}_"
        f"scaledir={args.scale_direction}_lr={args.lr}_batchsize={args.batch_size}"
    )

>>>>>>> 8414b947
    if args.use_diffusion:
        model = setup_diffusion_model(args, device)
        feature_size = model.feature_size

        if args.full_finetuning:
            lora_layers = model.add_lora_compatibility(args.lora_rank)
            all_trainable_params = list(lora_layers.parameters())

    else:  # args.use_feature_loader:
        feature_loader = setup_feature_loader(args)
        feature_size = feature_loader.feature_size

    # Setup Finetuning Task Dataloader and Head
    task_config = TASK_CONFIG[args.name]
    task_dataset_cls = task_config["dataloader"]
    (
        task_train_dataloader,
        task_val_dataloader,
        task_test_dataloader,
    ) = setup_dataloaders(task_dataset_cls, args, feature_loader)

    in_features = feature_size[1]
    out_features = task_config["out_channels"]

    task_head = task_config["head"](
        in_channels=in_features, out_channels=out_features
<<<<<<< HEAD
    )  # .to(device)
=======
    ) 
>>>>>>> 8414b947
    task_criterion = task_config["criterion"]()
    all_trainable_params += list(task_head.parameters())
    optimizer = torch.optim.Adam(all_trainable_params, lr=args.lr)

    # Initialise Logger
    log_dir = f"logs/{experiment_name}"

    # Initialize ModelCheckpoint callback
    checkpoint_callback = ModelCheckpoint(
        dirpath=os.path.join("checkpoints", experiment_name),
        filename="{epoch}-{val_loss:.2f}",
        save_top_k=3,
        monitor="val_loss",
        mode="min",
    )

    # Initialize the trainer
    trainer = pl.Trainer(
        devices=args.gpus,
        max_steps=args.max_steps,
        default_root_dir=log_dir,
        log_every_n_steps=50,
<<<<<<< HEAD
        val_check_interval=1,
=======
        val_check_interval=1000,
>>>>>>> 8414b947
        callbacks=[checkpoint_callback],
    )

    # Initialize the model
    model_trainer = PLModelTrainer(
        model,
        task_head,
        task_criterion,
        optimizer,
        timestep=args.time_step,
        use_precomputed_features=args.use_feature_loader,
    )

    # Train the model
    trainer.fit(
        model_trainer,
        train_dataloaders=task_train_dataloader,
        val_dataloaders=task_val_dataloader,
    )<|MERGE_RESOLUTION|>--- conflicted
+++ resolved
@@ -1,28 +1,8 @@
 import argparse
-<<<<<<< HEAD
-import pytorch_lightning as pl
-from pytorch_lightning.callbacks import ModelCheckpoint
-from modules.ldms import UnconditionalDiffusionModel, UnconditionalDiffusionModelConfig
-import torch
-from modules.data.datasets import (
-    CelebAHQMaskDataset,
-    DepthDataset,
-    KeyPointDataset,
-    DatasetWithFeatures,
-)
-from modules.feature_loader import FeatureLoader
-from modules.decoders import ConvHead, MLPHead, PixelwiseMLPHead
-from modules.trainer import PLModelTrainer
-=======
 import os
->>>>>>> 8414b947
 from pathlib import Path
 
 import numpy as np
-<<<<<<< HEAD
-import torch.utils.data as data
-import os
-=======
 import pytorch_lightning as pl
 import torch
 import torch.utils.data as data
@@ -38,13 +18,13 @@
 from modules.feature_loader import FeatureLoader
 from modules.ldms import UnconditionalDiffusionModel, UnconditionalDiffusionModelConfig
 from modules.trainer import PLModelTrainer
->>>>>>> 8414b947
 
 TASK_CONFIG = {
     "Depth_Estimation": {
         "dataloader": DepthDataset,
         "head": PixelwiseMLPHead,
         "criterion": torch.nn.MSELoss,
+        "out_channels": 1,
         "out_channels": 1,
     },
     "Facial_Keypoint_Detection": {
@@ -54,13 +34,8 @@
     },
     "Facial_Segmentation": {
         "dataloader": CelebAHQMaskDataset,
-<<<<<<< HEAD
-        "head": None,
-        "criterion": None,
-=======
         "head": PixelwiseMLPHead,
         "criterion": torch.nn.CrossEntropyLoss,
->>>>>>> 8414b947
         "out_channels": 19,  # 19 classes
     },
 }
@@ -75,9 +50,7 @@
     feature_extraction_group = parser.add_argument_group("Feature Extraction Arguments")
 
     # Diffusion or Feature Loader in a mutually exclusive group
-    extraction_method_specifc_group = (
-        feature_extraction_group.add_mutually_exclusive_group()
-    )
+    extraction_method_specifc_group = feature_extraction_group.add_mutually_exclusive_group()
     extraction_method_specifc_group.add_argument(
         "--use_diffusion",
         "-d",
@@ -98,9 +71,7 @@
         action="store_true",
         help="Conditional/Unconditional Diffusion",
     )
-    feature_extraction_group.add_argument(
-        "--model_path", type=str, help="Path to model"
-    )
+    feature_extraction_group.add_argument("--model_path", type=str, help="Path to model")
 
     # Feature Loader Parameters
     feature_extraction_group.add_argument(
@@ -158,12 +129,8 @@
         action="store_true",
         help="If true, finetune diffusion model as well",
     )
-    training_group.add_argument(
-        "--lora_rank", type=int, default=4, help="Rank of LoRA layer"
-    )
-    training_group.add_argument(
-        "--optimizer", type=str, default="Adam", help="Optimizer to use"
-    )
+    training_group.add_argument("--lora_rank", type=int, default=4, help="Rank of LoRA layer")
+    training_group.add_argument("--optimizer", type=str, default="Adam", help="Optimizer to use")
     training_group.add_argument("--lr", type=float, default=1e-3, help="Learning rate")
     training_group.add_argument(
         "--batch_size", type=int, default=16, help="Batch size for training"
@@ -174,9 +141,7 @@
     training_group.add_argument(
         "--max_steps", type=int, default=30000, help="Number of steps to train for"
     )
-    training_group.add_argument(
-        "--gpus", type=int, default=1, help="Number of GPUs to use"
-    )
+    training_group.add_argument("--gpus", type=int, default=1, help="Number of GPUs to use")
     training_group.add_argument(
         "--num_workers", type=int, default=4, help="Number of workers for dataloader"
     )
@@ -230,9 +195,7 @@
     # create a DatasetWithFeatures object if using feature loader
     if feature_loader is not None:
         datasets = [
-            DatasetWithFeatures(dataset, feature_loader)
-            if dataset is not None
-            else None
+            DatasetWithFeatures(dataset, feature_loader) if dataset is not None else None
             for dataset in datasets
         ]
 
@@ -257,12 +220,6 @@
 if __name__ == "__main__":
     args = parse_args()
 
-<<<<<<< HEAD
-    # Setup experiment name
-    experiment_name = f"{args.name}_timestep={args.time_step}_scales={args.scales}_scaledir={args.scale_direction}_lr={args.lr}_batchsize={args.batch_size}"
-
-=======
->>>>>>> 8414b947
     device = "cpu"  # TODO CHANGE BACK TO DEVICE
 
     # Set up feature extraction method
@@ -271,15 +228,12 @@
     all_trainable_params = []
     feature_size = None
 
-<<<<<<< HEAD
-=======
     # Setup experiment name
     experiment_name = (
         f"{args.name}_timestep={args.time_step}_scales={args.scales}_"
         f"scaledir={args.scale_direction}_lr={args.lr}_batchsize={args.batch_size}"
     )
 
->>>>>>> 8414b947
     if args.use_diffusion:
         model = setup_diffusion_model(args, device)
         feature_size = model.feature_size
@@ -304,13 +258,7 @@
     in_features = feature_size[1]
     out_features = task_config["out_channels"]
 
-    task_head = task_config["head"](
-        in_channels=in_features, out_channels=out_features
-<<<<<<< HEAD
-    )  # .to(device)
-=======
-    ) 
->>>>>>> 8414b947
+    task_head = task_config["head"](in_channels=in_features, out_channels=out_features)
     task_criterion = task_config["criterion"]()
     all_trainable_params += list(task_head.parameters())
     optimizer = torch.optim.Adam(all_trainable_params, lr=args.lr)
@@ -333,11 +281,7 @@
         max_steps=args.max_steps,
         default_root_dir=log_dir,
         log_every_n_steps=50,
-<<<<<<< HEAD
-        val_check_interval=1,
-=======
         val_check_interval=1000,
->>>>>>> 8414b947
         callbacks=[checkpoint_callback],
     )
 
