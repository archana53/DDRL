import pathlib
import json
from typing import Tuple
from enum import Enum

import torch
import albumentations as A
import numpy as np
import torchvision.transforms
from albumentations.pytorch import ToTensorV2
from PIL import Image
from torch.utils.data import Dataset
<<<<<<< HEAD
from enum import Enum
from modules.feature_loader import FeatureLoader
from utils import generate_gaussian_heatmap
=======

from modules.feature_loader import FeatureLoader

>>>>>>> 8414b947

class BaseTaskDataset(Dataset):
    """Base dataset class for downstream tasks. Child classes must implement __getitem__ and __len__.
    Override augmentations in child classes.
    Returns a dict with keys "image", "label", and "name" for the image, label and file name respectively.
    Args:
        root (pathlib.Path): Path to the root directory of the dataset.
        size (Tuple[int, int], optional): Size of the image as (height, width). Defaults to (256, 256).
        mode (str, optional): Mode of the dataset. Must be one of (train, val, test). Defaults to "train".
    """

    def validate_root(self, root):
        return not root.exists() or not root.is_dir()
    def __init__(
        self,
        root: pathlib.Path,
        size: Tuple[int, int] = (256, 256),
        mode: str = "train",
        *args,
        **kwargs,
    ):
        super().__init__(*args, **kwargs)

        if mode not in ("train", "val", "test"):
            raise ValueError(f"mode must be one of (train, val, test). Given mode: {mode}")
<<<<<<< HEAD
        if self.validate_root(root):
=======
        if not root.exists() or not root.is_dir():
>>>>>>> 8414b947
            raise FileNotFoundError(f"Root directory {root} is not valid.")

        self.mode = mode
        self.root = root
        self.size = size

        self.transforms = None  # override in child classes

        self.to_tensor = A.Compose(
            [
                A.Resize(*size),
                A.Normalize(mean=(0.485, 0.456, 0.406), std=(0.229, 0.224, 0.225)),
                ToTensorV2(transpose_mask=True),
            ],
            is_check_shapes=False,  # CelebAHQMaskDataset has a different shape for image and mask
            keypoint_params=A.KeypointParams(format="xy")
        )

    def __getitem__(self, idx):
        raise NotImplementedError

    def __len__(self):
        raise NotImplementedError


class CelebAHQMaskDataset(BaseTaskDataset):
    """Dataset class for CelebA-HQ Mask dataset. Modified from https://github.com/zllrunning/face-parsing.PyTorch
    Returns a dict with keys "image", "label", and "name" for the image, segmentation map, and file name respectively.

    Args:
        root (pathlib.Path): Path to the root directory of the dataset.
        size (Tuple[int, int], optional): Size of the image. Defaults to (256, 256).
        ignore_label (int, optional): Label to ignore. Defaults to 255.
        mode (str, optional): Mode of the dataset. Must be one of (train, val, test). Defaults to "train".
    """

    def __init__(self, ignore_label: int = 255, *args, **kwargs):
        super(CelebAHQMaskDataset, self).__init__(*args, **kwargs)

        self.ignore_label = ignore_label  # used for loss calculation
        self.image_subfolder = "CelebA-HQ-img"
        self.label_subfolder = "mask"
        self.images = sorted((self.root / self.image_subfolder).glob("*.jpg"))
        self.labels = sorted((self.root / self.label_subfolder).glob("*.png"))

        if len(self.images) != len(self.labels):
            raise ValueError(
                f"Number of images and labels do not match. Found {len(self.images)} images and {len(self.labels)} labels."
            )

        self.transforms = A.Compose(
            [
                # geometric
                A.Flip(),
                A.Rotate(limit=30),
                A.Resize(512, 512),  # resize both image and mask to 512x512 before cropping
                A.RandomResizedCrop(*self.size),
                # color
                A.ColorJitter(),
                A.GaussianBlur(),
            ],
            is_check_shapes=False,  # CelebAHQMaskDataset has a different shape for image and mask
        )

    def __getitem__(self, idx):
        image_path = self.images[idx]
        image = Image.open(image_path)

        label_path = self.labels[idx]
        label = Image.open(image_path.parent.parent / self.label_subfolder / label_path).convert("P")

        if self.mode == "train":
            transformed = self.transforms(image=np.array(image), mask=np.array(label))
            image = transformed["image"]
            label = transformed["mask"]

        transformed = self.to_tensor(image=np.array(image), mask=np.array(label))
        image = transformed["image"]
        label = transformed["mask"].long()
        return {"image": image, "label": label, "name": image_path.name}

    def __len__(self):
        return len(self.images)


class DepthDataset(BaseTaskDataset):
    """Dataset class for single image facial depth estimation.
    Returns a dict with keys "image", "label", and "name" for the image, depth map, and file name respectively.

    Args:
        root (pathlib.Path): Path to the root directory of the dataset.
        size (Tuple[int, int], optional): Size of the image. Defaults to (256, 256).
        mode (str, optional): Mode of the dataset. Must be one of (train, val, test). Defaults to "train".
    """

    def __init__(self, *args, **kwargs):
        super().__init__(*args, **kwargs)

        self.image_subfolder = "cropped_images"
        self.depth_subfolder = "cropped_depths"
        self.images = sorted((self.root / self.image_subfolder).glob("*.jpg"))
        self.depths = sorted((self.root / self.depth_subfolder).glob("*.png"))

        if len(self.images) != len(self.depths):
            raise ValueError(
                f"Number of images and depths do not match. Found {len(self.images)} images and {len(self.depths)} depths."
            )

        self.transforms = A.Compose(
            [
                # geometric
                A.Flip(),
                A.Rotate(limit=30),
                A.RandomResizedCrop(*self.size),
                # color
                A.ColorJitter(),
                A.GaussianBlur(),
            ],
        )

        self.depth_to_tensor = A.Compose(
            [
                A.Resize(*self.size),
                ToTensorV2(transpose_mask=True),
            ],
        )

    def __getitem__(self, idx):
        image_path = self.images[idx]
        image = Image.open(image_path)

        depth_path = self.depths[idx]
        depth = Image.open(image_path.parent.parent / self.depth_subfolder / depth_path).convert("L")

        if self.mode == "train":
            transformed = self.transforms(image=np.array(image), mask=np.array(depth))
            image = transformed["image"]
            depth = transformed["mask"]

        transformed = self.to_tensor(image=np.array(image))
        image = transformed["image"]
        depth = self.depth_to_tensor(image=np.array(depth))["image"]
        depth = depth / 127.5 - 1
        return {"image": image, "label": depth, "name": image_path.name}

    def __len__(self):
        return len(self.images)


class KeyPointDataset(BaseTaskDataset):
    """Dataset class for single image facial keypoint estimation.
    Returns a dict with keys "image" and "label" for the image and keypoint map respectively.
    """
    def validate_root(self, root):
        return not root.exists() or not root.is_file()

    def parse_coordinate(self, coord):
        return int(float(coord))
    def get_bounding_box(self, ax, ay, bx, by):
        return self.parse_coordinate(ax), self.parse_coordinate(ay), self.parse_coordinate(bx), self.parse_coordinate(by)
    def get_file_info(self, ground_truth_file):
        with open(ground_truth_file) as file:
            ground_truths = [line.rstrip() for line in file]

        image_paths = []
        pts_paths = []
        bounding_boxes = []
        for ground_truth in ground_truths:
            split_line = ground_truth.split(' ')
            image_paths.append(split_line[0])
            pts_paths.append(split_line[1])
            bounding_box = self.get_bounding_box(split_line[2], split_line[3], split_line[4], split_line[5])
            bounding_boxes.append(bounding_box)

        return image_paths, pts_paths, bounding_boxes
    # def get_image_path(self, idx):
    #     return self.file_info[idx][0]

    def get_keypoints(self, pts_path):
        with open(pts_path) as file:
            lines = [line.rstrip() for line in file]

        coords = []
        for line in lines:
            split_line = line.split(' ')
            coords.append((float(split_line[1]), float(split_line[2])))

        return coords
    def __init__(self, *args, **kwargs):
        super(KeyPointDataset, self).__init__(*args, **kwargs)
        self.image_paths, self.pts_paths, self.bounding_boxes = self.get_file_info(self.root)
        self.transforms = A.Compose(
            [
                # geometric
                A.Flip(),
                A.Rotate(limit=30),
                A.Resize(512, 512),  # resize both image and mask to 512x512 before cropping
                # No random crops to avoid missing out on keypoints
                # color
                A.ColorJitter(),
                A.GaussianBlur(),
            ],
            keypoint_params=A.KeypointParams(format="xy"),
        )
        self.gaussian_sigma = 5 if 'sigma' not in kwargs.keys() else kwargs['sigma']

    """
        keypoints follow a origin in the top left structure, whereas the gaussian map algorithm
        assumes origin in the center formulation, in a [-1, 1] range  so this shifts all keypoints to the new origin
        and scales it to -1, 1
    """
    def get_shifted_coords(self, image, coords):
            shift_amount_0 = image.size()[1]
            shift_amount_1 = image.size()[2]
            return [((2*x[0] - shift_amount_0 ) / shift_amount_0, (2*x[1] - shift_amount_1) / shift_amount_1) for x in
                    coords]
    def __getitem__(self, idx):
        # TODO: test this
        image_path = self.image_paths[idx]
        keypoint_path = self.pts_paths[idx]

        image = Image.open(image_path)
        keypoints = self.get_keypoints(keypoint_path)

        if self.mode == "train":
<<<<<<< HEAD
            bounding_box_crop = A.Compose(
                [
                    A.Crop(x_min=self.bounding_boxes[idx][0],
                           y_min=self.bounding_boxes[idx][1],
                           x_max=self.bounding_boxes[idx][2],
                           y_max=self.bounding_boxes[idx][3])
                ],
                keypoint_params=A.KeypointParams(format="xy")
            )
            box_crop_transformed = bounding_box_crop(image=np.array(image), keypoints=keypoints)
            image = box_crop_transformed["image"]
            keypoints = box_crop_transformed["keypoints"]
            transformed = self.transforms(image=np.array(image), keypoints=keypoints)
=======
            transformed = self.transforms(image=np.array(image), keypoint=keypoint["keypoints"])
>>>>>>> 8414b947
            image = transformed["image"]
            keypoints = transformed["keypoints"]

        transformed = self.to_tensor(image=np.array(image), keypoints=keypoints)
        image = transformed["image"]
        keypoints = transformed["keypoints"]

        shifted_keypoints = self.get_shifted_coords(image, keypoints)
        keypoint_gaussians = []
        for keypoint in shifted_keypoints:
            keypoint_gaussians.append(generate_gaussian_heatmap(torch.zeros(image.size()[1], image.size()[2]), keypoint[0], keypoint[1], self.gaussian_sigma))

        return {"image": image, "label": keypoint_gaussians, "final_keypoints": keypoints}

    def __len__(self):
        return len(self.image_paths)


class DatasetType(Enum):
    """Enum for dataset types. Used to instantiate the correct dataset class."""

    CelebAHQMask = CelebAHQMaskDataset
    Depth = DepthDataset
    KeyPoint = KeyPointDataset


class DatasetWithFeatures(Dataset):
    """Dataset class for downstream tasks with precomputed features.
    Takes in a dataset object and a feature loader object.
    Returns keys in the original dataset object and "features" for the features.
    """

    def __init__(self, dataset: Dataset, feature_loader: FeatureLoader):
        super().__init__()
        self.dataset = dataset
        self.feature_loader = feature_loader

    def __getitem__(self, idx):
        data = self.dataset[idx]
        features = self.feature_loader(data["name"])
        data["features"] = features
        return data

    def __len__(self):
        return len(self.dataset)<|MERGE_RESOLUTION|>--- conflicted
+++ resolved
@@ -10,15 +10,9 @@
 from albumentations.pytorch import ToTensorV2
 from PIL import Image
 from torch.utils.data import Dataset
-<<<<<<< HEAD
 from enum import Enum
 from modules.feature_loader import FeatureLoader
 from utils import generate_gaussian_heatmap
-=======
-
-from modules.feature_loader import FeatureLoader
-
->>>>>>> 8414b947
 
 class BaseTaskDataset(Dataset):
     """Base dataset class for downstream tasks. Child classes must implement __getitem__ and __len__.
@@ -44,11 +38,7 @@
 
         if mode not in ("train", "val", "test"):
             raise ValueError(f"mode must be one of (train, val, test). Given mode: {mode}")
-<<<<<<< HEAD
         if self.validate_root(root):
-=======
-        if not root.exists() or not root.is_dir():
->>>>>>> 8414b947
             raise FileNotFoundError(f"Root directory {root} is not valid.")
 
         self.mode = mode
@@ -274,7 +264,6 @@
         keypoints = self.get_keypoints(keypoint_path)
 
         if self.mode == "train":
-<<<<<<< HEAD
             bounding_box_crop = A.Compose(
                 [
                     A.Crop(x_min=self.bounding_boxes[idx][0],
@@ -288,9 +277,6 @@
             image = box_crop_transformed["image"]
             keypoints = box_crop_transformed["keypoints"]
             transformed = self.transforms(image=np.array(image), keypoints=keypoints)
-=======
-            transformed = self.transforms(image=np.array(image), keypoint=keypoint["keypoints"])
->>>>>>> 8414b947
             image = transformed["image"]
             keypoints = transformed["keypoints"]
 
