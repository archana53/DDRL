import pathlib
import json
from typing import Tuple

import albumentations as A
import numpy as np
from albumentations.pytorch import ToTensorV2
from PIL import Image
from torch.utils.data import Dataset
from enum import Enum

from modules.feature_loader import FeatureLoader


class BaseTaskDataset(Dataset):
    """Base dataset class for downstream tasks. Child classes must implement __getitem__ and __len__.
    Override augmentations in child classes.
    Returns a dict with keys "image", "label", and "name" for the image, label and file name respectively.
    Args:
        root (pathlib.Path): Path to the root directory of the dataset.
        size (Tuple[int, int], optional): Size of the image as (height, width). Defaults to (256, 256).
        mode (str, optional): Mode of the dataset. Must be one of (train, val, test). Defaults to "train".
    """

    def validate_root(self, root):
        return not root.exists() or not root.is_dir()
    def __init__(
        self,
        root: pathlib.Path,
        size: Tuple[int, int] = (256, 256),
        mode: str = "train",
        *args,
        **kwargs,
    ):


        if mode not in ("train", "val", "test"):
<<<<<<< HEAD
            raise ValueError(
                f"mode must be one of (train, val, test). Given mode: {mode}"
            )
        if self.validate_root(root):
=======
            raise ValueError(f"mode must be one of (train, val, test). Given mode: {mode}")
        if not root.exists() or not root.is_dir():
>>>>>>> 04535ab1
            raise FileNotFoundError(f"Root directory {root} is not valid.")

        self.mode = mode
        self.root = root
        self.size = size

        self.transforms = None  # override in child classes

        self.to_tensor = A.Compose(
            [
                A.Resize(*size),
                A.Normalize(mean=(0.485, 0.456, 0.406), std=(0.229, 0.224, 0.225)),
                ToTensorV2(transpose_mask=True),
            ],
            is_check_shapes=False,  # CelebAHQMaskDataset has a different shape for image and mask
            keypoint_params=A.KeypointParams(format="xy")
        )

    def __getitem__(self, idx):
        raise NotImplementedError

    def __len__(self):
        raise NotImplementedError


class CelebAHQMaskDataset(BaseTaskDataset):
    """Dataset class for CelebA-HQ Mask dataset. Modified from https://github.com/zllrunning/face-parsing.PyTorch
    Returns a dict with keys "image", "label", and "name" for the image, segmentation map, and file name respectively.

    Args:
        root (pathlib.Path): Path to the root directory of the dataset.
        size (Tuple[int, int], optional): Size of the image. Defaults to (256, 256).
        ignore_label (int, optional): Label to ignore. Defaults to 255.
        mode (str, optional): Mode of the dataset. Must be one of (train, val, test). Defaults to "train".
    """

    def __init__(self, ignore_label: int = 255, *args, **kwargs):
        super(CelebAHQMaskDataset, self).__init__(*args, **kwargs)

        self.ignore_label = ignore_label  # used for loss calculation
        self.image_subfolder = "CelebA-HQ-img"
        self.label_subfolder = "mask"
        self.images = sorted((self.root / self.image_subfolder).glob("*.jpg"))
        self.labels = sorted((self.root / self.label_subfolder).glob("*.png"))

        if len(self.images) != len(self.labels):
            raise ValueError(
                f"Number of images and labels do not match. Found {len(self.images)} images and {len(self.labels)} labels."
            )

        self.transforms = A.Compose(
            [
                # geometric
                A.Flip(),
                A.Rotate(limit=30),
                A.Resize(512, 512),  # resize both image and mask to 512x512 before cropping
                A.RandomResizedCrop(*self.size),
                # color
                A.ColorJitter(),
                A.GaussianBlur(),
            ],
            is_check_shapes=False,  # CelebAHQMaskDataset has a different shape for image and mask
        )

    def __getitem__(self, idx):
        image_path = self.images[idx]
        image = Image.open(image_path)

        label_path = self.labels[idx]
        label = Image.open(image_path.parent.parent / self.label_subfolder / label_path).convert("P")

        if self.mode == "train":
            transformed = self.transforms(image=np.array(image), mask=np.array(label))
            image = transformed["image"]
            label = transformed["mask"]

        transformed = self.to_tensor(image=np.array(image), mask=np.array(label))
        image = transformed["image"]
        label = transformed["mask"].unsqueeze(0).long()
        return {"image": image, "label": label, "name": image_path.name}

    def __len__(self):
        return len(self.images)


class DepthDataset(BaseTaskDataset):
    """Dataset class for single image facial depth estimation.
    Returns a dict with keys "image", "label", and "name" for the image, depth map, and file name respectively.

    Args:
        root (pathlib.Path): Path to the root directory of the dataset.
        size (Tuple[int, int], optional): Size of the image. Defaults to (256, 256).
        mode (str, optional): Mode of the dataset. Must be one of (train, val, test). Defaults to "train".
    """

    def __init__(self, *args, **kwargs):
        super().__init__(*args, **kwargs)

        self.image_subfolder = "cropped_images"
        self.depth_subfolder = "cropped_depths"
        self.images = sorted((self.root / self.image_subfolder).glob("*.jpg"))
        self.depths = sorted((self.root / self.depth_subfolder).glob("*.png"))

        if len(self.images) != len(self.depths):
            raise ValueError(
                f"Number of images and depths do not match. Found {len(self.images)} images and {len(self.depths)} depths."
            )

        self.transforms = A.Compose(
            [
                # geometric
                A.Flip(),
                A.Rotate(limit=30),
                A.RandomResizedCrop(*self.size),
                # color
                A.ColorJitter(),
                A.GaussianBlur(),
            ],
        )

        self.depth_to_tensor = A.Compose(
            [
                A.Resize(*self.size),
                ToTensorV2(transpose_mask=True),
            ],
        )

    def __getitem__(self, idx):
        image_path = self.images[idx]
        image = Image.open(image_path)

        depth_path = self.depths[idx]
        depth = Image.open(image_path.parent.parent / self.depth_subfolder / depth_path).convert("L")

        if self.mode == "train":
            transformed = self.transforms(image=np.array(image), mask=np.array(depth))
            image = transformed["image"]
            depth = transformed["mask"]

        transformed = self.to_tensor(image=np.array(image))
        image = transformed["image"]
        depth = self.depth_to_tensor(image=np.array(depth))["image"]
        depth = depth / 127.5 - 1
        return {"image": image, "label": depth, "name": image_path.name}

    def __len__(self):
        return len(self.images)


class KeyPointDataset(BaseTaskDataset):
    """Dataset class for single image facial keypoint estimation.
    Returns a dict with keys "image" and "label" for the image and keypoint map respectively.
    """
    def validate_root(self, root):
        return not root.exists() or not root.is_file()

    def get_bounding_box(self, ax, ay, bx, by):
        return ((float(ax), float(ay)), (float(bx), float(by)))
    def get_file_info(self, ground_truth_file):
        with open(ground_truth_file) as file:
            ground_truths = [line.rstrip() for line in file]

        image_paths = []
        pts_paths = []
        bounding_boxes = []
        for ground_truth in ground_truths:
            split_line = ground_truth.split(' ')
            image_paths.append(split_line[0])
            pts_paths.append(split_line[1])
            bounding_box = self.get_bounding_box(split_line[2], split_line[3], split_line[4], split_line[5])
            bounding_boxes.append(bounding_box)

        return image_paths, pts_paths, bounding_boxes
    def get_image_path(self, idx):
        return self.file_info[idx][0]

    def get_keypoints(self, pts_path):
        with open(pts_path) as file:
            lines = [line.rstrip() for line in file]

        coords = []
        for line in lines:
            split_line = line.split(' ')
            coords.append((float(split_line[1]), float(split_line[2])))

        return coords
    def __init__(self, *args, **kwargs):
        super(KeyPointDataset, self).__init__(*args, **kwargs)
        self.image_paths, self.pts_paths, self.bounding_boxes = self.get_file_info(self.root)
        self.transforms = A.Compose(
            [
                # geometric
                A.Flip(),
                A.Rotate(limit=30),
                # No random crops to avoid missing out on keypoints
                # color
                A.ColorJitter(),
                A.GaussianBlur(),
            ],
            keypoint_params=A.KeypointParams(format="xy"),
        )

    def __getitem__(self, idx):
        # TODO: test this
        image_path = self.image_paths[idx]
        keypoint_path = self.pts_paths[idx]

        image = Image.open(image_path)
        keypoints = self.get_keypoints(keypoint_path)

        if self.mode == "train":
<<<<<<< HEAD
            transformed = self.transforms(image=np.array(image), keypoints=keypoints)
=======
            transformed = self.transforms(image=np.array(image), keypoint=keypoint["keypoints"])
>>>>>>> 04535ab1
            image = transformed["image"]
            keypoints = transformed["keypoints"]

        transformed = self.to_tensor(image=np.array(image), keypoints=keypoints)
        image = transformed["image"]
        keypoints = transformed["keypoints"]
        unfolded_keypoints = []
        for keypoint in keypoints:
            unfolded_keypoints.append(keypoint[0])
            unfolded_keypoints.append(keypoint[1])

        return {"image": image, "label": unfolded_keypoints}

    def __len__(self):
        return len(self.image_paths)


class DatasetType(Enum):
    """Enum for dataset types. Used to instantiate the correct dataset class."""

    CelebAHQMask = CelebAHQMaskDataset
    Depth = DepthDataset
    KeyPoint = KeyPointDataset


class DatasetWithFeatures(Dataset):
    """Dataset class for downstream tasks with precomputed features.
    Takes in a dataset object and a feature loader object.
    Returns keys in the original dataset object and "features" for the features.
    """

    def __init__(self, dataset: Dataset, feature_loader: FeatureLoader):
        super().__init__()
        self.dataset = dataset
        self.feature_loader = feature_loader

    def __getitem__(self, idx):
        data = self.dataset[idx]
        features = self.feature_loader(data["name"])
        data["features"] = features
        return data

    def __len__(self):
        return len(self.dataset)<|MERGE_RESOLUTION|>--- conflicted
+++ resolved
@@ -1,14 +1,15 @@
 import pathlib
 import json
 from typing import Tuple
-
+from enum import Enum
+
+import torch
 import albumentations as A
 import numpy as np
 from albumentations.pytorch import ToTensorV2
 from PIL import Image
 from torch.utils.data import Dataset
 from enum import Enum
-
 from modules.feature_loader import FeatureLoader
 
 
@@ -32,18 +33,11 @@
         *args,
         **kwargs,
     ):
-
+        super().__init__(*args, **kwargs)
 
         if mode not in ("train", "val", "test"):
-<<<<<<< HEAD
-            raise ValueError(
-                f"mode must be one of (train, val, test). Given mode: {mode}"
-            )
+            raise ValueError(f"mode must be one of (train, val, test). Given mode: {mode}")
         if self.validate_root(root):
-=======
-            raise ValueError(f"mode must be one of (train, val, test). Given mode: {mode}")
-        if not root.exists() or not root.is_dir():
->>>>>>> 04535ab1
             raise FileNotFoundError(f"Root directory {root} is not valid.")
 
         self.mode = mode
@@ -255,11 +249,7 @@
         keypoints = self.get_keypoints(keypoint_path)
 
         if self.mode == "train":
-<<<<<<< HEAD
             transformed = self.transforms(image=np.array(image), keypoints=keypoints)
-=======
-            transformed = self.transforms(image=np.array(image), keypoint=keypoint["keypoints"])
->>>>>>> 04535ab1
             image = transformed["image"]
             keypoints = transformed["keypoints"]
 
